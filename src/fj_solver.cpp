//
// Created by psw on 6/3/24.
//

#include "fj_solver.h"

namespace FJ_BIGINT
{

#ifdef useGMP
	string to_string(const IntegerType& x)
	{
		return x.get_str();
	}
#endif

	void printFullSolution(const Solution& s)
	{
		string str;
		for (size_t i = 0; i < s.assignment.size(); i++)
		{
			if (s.assignment[i] == 1)
				str += "x" + to_string(i + 1) + " ";
			else
				str += "-x" + to_string(i + 1) + " ";
		}
		printf(PBO_LOG_SOL_PREFIX "%s\n", str.c_str());
	}

	void printSolution(const Solution& s)
	{
		string str = "solution: ";
		for (const IntegerType& v : s.assignment)
		{
			str += to_string(v) + " ";
		}
		printf(PBO_LOG_COMMENT_PREFIX FJ_LOG_SOL_PREFIX "%s\n", str.c_str());
	}

	void printIdxOfOneInSolution(const Solution& s)
	{
		string str = "solution: ";
		for (size_t i = 0; i < s.assignment.size(); i++)
		{
			if (s.assignment[i] == 1)
				str += to_string(i) + " ";
		}
		str += "\n";
		printf(PBO_LOG_COMMENT_PREFIX FJ_LOG_SOL_PREFIX "%s", str.c_str());
	}

	void printSolution(IntegerType* s, size_t n)
	{
		string str = "solution: ";
		for (size_t i = 0; i < n; i++)
		{
			str += to_string(s[i]) + " ";
		}
		printf(PBO_LOG_COMMENT_PREFIX FJ_LOG_SOL_PREFIX "%s\n", str.c_str());
	}

	void printIdxOfOneInSolution(const IntegerType* s, size_t n, size_t thread_rank)
	{
		string str;
		for (size_t i = 0; i < n; i++)
		{
			if (s[i] == 1)
				str += to_string(i) + " ";
		}
		printf(PBO_LOG_COMMENT_PREFIX FJ_LOG_SOL_PREFIX "%zu: solution: %s\n", thread_rank, str.c_str());
	}

	void printVector(const std::vector< IntegerType >& v)
	{
		string str = "vector: ";
		for (const IntegerType& x : v)
		{
			str += to_string(x) + " ";
		}
		printf(PBO_LOG_COMMENT_PREFIX FJ_LOG_PREFIX "%s\n", str.c_str());
	}

	void printIdxOfOneInVector(const std::vector< IntegerType >& v)
	{
		string str = "vector: ";
		for (size_t i = 0; i < v.size(); i++)
		{
			if (v[i] == 1)
				str += to_string(i) + " ";
		}
		printf(PBO_LOG_COMMENT_PREFIX FJ_LOG_PREFIX "%s\n", str.c_str());
	}

// Measures if two Ints are equal within a tolerance of 1.0e-5.
	bool eq(IntegerType a, IntegerType b)
	{
		return a == b;
	}

	void modifyMove(LhsModification mod, Problem& problem, Move& move)
	{
		assert(move.value != -1);
		Constraint& c = problem.constraints[mod.constraintIdx];
		IntegerType incumbent = problem.incumbentAssignment[mod.varIdx];
		IntegerType oldModifiedLhs = mod.oldLhs + mod.coeff * (move.value - incumbent);
		IntegerType oldScoreTerm = c.weight * (c.score(oldModifiedLhs) - c.score(mod.oldLhs));
		IntegerType newModifiedLhs = mod.newLhs + mod.coeff * (move.value - incumbent);
		IntegerType newScoreTerm = c.weight * (c.score(newModifiedLhs) - c.score(mod.newLhs));
		move.score += newScoreTerm - oldScoreTerm;
	}

	bool checkSol(const IntegerType* solution, const Problem& problem)
	{
		// Check if the solution is feasible.
		for (const Constraint& c : problem.constraints)
		{
			IntegerType lhs = 0;
			for (const IdxCoeff& cell : c.coeffs)
				lhs += cell.coeff * solution[cell.idx];
			if (c.sense == RowType::Equal && !eq(lhs, c.rhs))
				return false;
			if (c.sense == RowType::Gte && lhs < c.rhs)
				return false;
			if (c.sense == RowType::Lte)
				throw std::runtime_error("Unsupported constraint type.");
		}
		return true;
	}
<<<<<<< HEAD

}
=======
	//print lhs, RowType and rhs array for checking if the solution is feasible
	for (const Constraint& c : problem.constraints)
	{
		IntegerType lhs = 0;
		for (const IdxCoeff& cell : c.coeffs)
			lhs += cell.coeff * solution[cell.idx];
		printf(PBO_LOG_COMMENT_PREFIX "lhs: %s, RowType: %d, rhs: %s\n", to_string(lhs).c_str(), c.sense, to_string(c.rhs).c_str());
	}

	return true;
}
>>>>>>> 230c7ac3
<|MERGE_RESOLUTION|>--- conflicted
+++ resolved
@@ -124,21 +124,19 @@
 			if (c.sense == RowType::Lte)
 				throw std::runtime_error("Unsupported constraint type.");
 		}
+		//print lhs, RowType and rhs array for checking if the solution is feasible
+//		for (const Constraint& c : problem.constraints)
+//		{
+//			IntegerType lhs = 0;
+//			for (const IdxCoeff& cell : c.coeffs)
+//				lhs += cell.coeff * solution[cell.idx];
+//			printf(PBO_LOG_COMMENT_PREFIX "lhs: %s, RowType: %d, rhs: %s\n",
+//				to_string(lhs).c_str(),
+//				c.sense,
+//				to_string(c.rhs).c_str());
+//		}
+
 		return true;
 	}
-<<<<<<< HEAD
 
-}
-=======
-	//print lhs, RowType and rhs array for checking if the solution is feasible
-	for (const Constraint& c : problem.constraints)
-	{
-		IntegerType lhs = 0;
-		for (const IdxCoeff& cell : c.coeffs)
-			lhs += cell.coeff * solution[cell.idx];
-		printf(PBO_LOG_COMMENT_PREFIX "lhs: %s, RowType: %d, rhs: %s\n", to_string(lhs).c_str(), c.sense, to_string(c.rhs).c_str());
-	}
-
-	return true;
-}
->>>>>>> 230c7ac3
+}